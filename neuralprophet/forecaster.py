import time
from collections import OrderedDict
from attrdict import AttrDict
import numpy as np
import pandas as pd

import torch
from torch.utils.data import DataLoader
from torch import optim
import logging
from tqdm import tqdm

from neuralprophet import configure
from neuralprophet import time_net
from neuralprophet import time_dataset
from neuralprophet import df_utils
from neuralprophet import utils
from neuralprophet import utils_torch
from neuralprophet.plot_forecast import plot, plot_components
from neuralprophet.plot_model_parameters import plot_parameters
from neuralprophet import metrics

log = logging.getLogger("NP.forecaster")


class NeuralProphet:
    """NeuralProphet forecaster.

    A simple yet powerful forecaster that models:
    Trend, seasonality, events, holidays, auto-regression, lagged covariates, and future-known regressors.
    Can be regualrized and configured to model nonlinear relationships.
    """

    def __init__(
        self,
        growth="linear",
        changepoints=None,
        n_changepoints=10,
        changepoints_range=0.9,
        trend_reg=0,
        trend_reg_threshold=False,
        yearly_seasonality="auto",
        weekly_seasonality="auto",
        daily_seasonality="auto",
        seasonality_mode="additive",
        seasonality_reg=0,
        n_forecasts=1,
        n_lags=0,
        num_hidden_layers=0,
        d_hidden=None,
        ar_sparsity=None,
        learning_rate=None,
        epochs=None,
        batch_size=None,
        loss_func="Huber",
        optimizer="AdamW",
        train_speed=None,
        quantiles=None,
        normalize="auto",
        impute_missing=True,
    ):
        """
        Args:
            ## Trend Config
            growth (str): ['off', 'linear'] to specify
                no trend or a linear trend.
                Note: 'discontinuous' setting is actually not a trend per se. only use if you know what you do.
            changepoints list: Dates at which to include potential changepoints.
                If not specified, potential changepoints are selected automatically.
                data format: list of str, list of np.datetimes, np.array of np.datetimes (not np.array of np.str)
            n_changepoints (int): Number of potential changepoints to include.
                Changepoints are selected uniformly from the first `changepoint_range` proportion of the history.
                Not used if input `changepoints` is supplied. If `changepoints` is not supplied.
            changepoints_range (float): Proportion of history in which trend changepoints will
                be estimated. Defaults to 0.8 for the first 80%. Not used if `changepoints` is specified.
            trend_reg (float): Parameter modulating the flexibility of the automatic changepoint selection.
                Large values (~1-100) will limit the variability of changepoints.
                Small values (~0.001-1.0) will allow changepoints to change faster.
                default: 0 will fully fit a trend to each segment.
            trend_reg_threshold (bool, float): Allowance for trend to change without regularization.
                True: Automatically set to a value that leads to a smooth trend.
                False: All changes in changepoints are regularized

            ## Seasonality Config
            yearly_seasonality (bool, int): Fit yearly seasonality.
                Can be 'auto', True, False, or a number of Fourier/linear terms to generate.
            weekly_seasonality (bool, int): Fit monthly seasonality.
                Can be 'auto', True, False, or a number of Fourier/linear terms to generate.
            daily_seasonality (bool, int): Fit daily seasonality.
                Can be 'auto', True, False, or a number of Fourier/linear terms to generate.
            seasonality_mode (str): 'additive' (default) or 'multiplicative'.
            seasonality_reg (float): Parameter modulating the strength of the seasonality model.
                Smaller values (~0.1-1) allow the model to fit larger seasonal fluctuations,
                larger values (~1-100) dampen the seasonality.
                default: None, no regularization

            ## AR Config
            n_lags (int): Previous time series steps to include in auto-regression. Aka AR-order
            ar_sparsity (float): [0-1], how much sparsity to enduce in the AR-coefficients.
                Should be around (# nonzero components) / (AR order), eg. 3/100 = 0.03

            ## Model Config
            n_forecasts (int): Number of steps ahead of prediction time step to forecast.
            num_hidden_layers (int): number of hidden layer to include in AR-Net. defaults to 0.
            d_hidden (int): dimension of hidden layers of the AR-Net. Ignored if num_hidden_layers == 0.

            ## Train Config
            learning_rate (float): Maximum learning rate setting for 1cycle policy scheduler.
                default: None: Automatically sets the learning_rate based on a learning rate range test.
                For manual values, try values ~0.001-10.
            epochs (int): Number of epochs (complete iterations over dataset) to train model.
                default: None: Automatically sets the number of epochs based on dataset size.
                    For best results also leave batch_size to None.
                For manual values, try ~5-500.
            batch_size (int): Number of samples per mini-batch.
                default: None: Automatically sets the batch_size based on dataset size.
                    For best results also leave epochs to None.
                For manual values, try ~1-512.
            loss_func (str, torch.nn.modules.loss._Loss, 'typing.Callable'):
                Type of loss to use: str ['Huber', 'MSE'],
                or torch loss or callable for custom loss, eg. asymmetric Huber loss
            train_speed (int, float) a quick setting to speed up or slow down model fitting [-3, -2, -1, 0, 1, 2, 3]
                potentially useful when under-, over-fitting, or simply in a hurry.
                applies epochs *= 2**-train_speed, batch_size *= 2**train_speed, learning_rate *= 2**train_speed,
                default None: equivalent to 0.

            ## Uncertainty estimation
            quantiles (list): A list of float values in (0, 1) which indicate the set of quantiles to be estimated

            ## Data config
            normalize (str): Type of normalization to apply to the time series.
                options: ['auto', 'soft', 'off', 'minmax, 'standardize']
                default: 'auto' uses 'minmax' if variable is binary, else 'soft'
                'soft' scales minimum to 0.1 and the 90th quantile to 0.9
            impute_missing (bool): whether to automatically impute missing dates/values
                imputation follows a linear method up to 10 missing values, more are filled with trend.
        """
        kwargs = locals()

        # General
        self.name = "NeuralProphet"
        self.n_forecasts = n_forecasts

        # Data Preprocessing
        self.normalize = normalize
        self.impute_missing = impute_missing
        self.impute_limit_linear = 5
        self.impute_rolling = 20

        # Training
        self.config_train = configure.from_kwargs(configure.Train, kwargs)

        # Quantiles
        if quantiles is not None:
            self.quantiles_enabled = True
        else:
            self.quantiles_enabled = False

        self.metrics = metrics.MetricsCollection(
            metrics=[
                metrics.LossMetric(self.config_train.loss_func),
                metrics.MAE(),
                metrics.MSE(),
            ],
            value_metrics=[
                # metrics.ValueMetric("Loss"),
                metrics.ValueMetric("RegLoss"),
            ],
        )

        # AR
        self.config_ar = configure.from_kwargs(configure.AR, kwargs)
        self.n_lags = self.config_ar.n_lags
        if n_lags == 0 and n_forecasts > 1:
            self.n_forecasts = 1
            log.warning(
                "Changing n_forecasts to 1. Without lags, the forecast can be "
                "computed for any future time, independent of lagged values"
            )

        # Model
        self.config_model = configure.from_kwargs(configure.Model, kwargs)

        # Trend
        self.config_trend = configure.from_kwargs(configure.Trend, kwargs)

        # Seasonality
        self.season_config = configure.AllSeason(
            mode=seasonality_mode,
            reg_lambda=seasonality_reg,
            yearly_arg=yearly_seasonality,
            weekly_arg=weekly_seasonality,
            daily_arg=daily_seasonality,
        )
        self.config_train.reg_lambda_season = self.season_config.reg_lambda

        # Events
        self.events_config = None
        self.country_holidays_config = None

        # Extra Regressors
        self.config_covar = None
        self.regressors_config = None

        # set during fit()
        self.data_freq = None

        # Set during _train()
        self.fitted = False
        self.data_params = None
        self.optimizer = None
        self.scheduler = None
        self.model = None

        # set during prediction
        self.future_periods = None
        # later set by user (optional)
        self.highlight_forecast_step_n = None
        self.true_ar_weights = None

    def _init_model(self):
        """Build Pytorch model with configured hyperparamters.

        Returns:
            TimeNet model
        """
        model = time_net.TimeNet(
            config_trend=self.config_trend,
            config_season=self.season_config,
            config_covar=self.config_covar,
            config_regressors=self.regressors_config,
            config_events=self.events_config,
            config_holidays=self.country_holidays_config,
            n_forecasts=self.n_forecasts,
            n_lags=self.n_lags,
            num_hidden_layers=self.config_model.num_hidden_layers,
            d_hidden=self.config_model.d_hidden,
            quantiles=self.config_train.quantiles,
        )
        log.debug(model)
        return model

    def _create_dataset(self, df, predict_mode):
        """Construct dataset from dataframe.

        (Configured Hyperparameters can be overridden by explicitly supplying them.
        Useful to predict a single model component.)

        Args:
            df (pd.DataFrame): containing original and normalized columns 'ds', 'y', 't', 'y_scaled'
            predict_mode (bool): False includes target values.
                True does not include targets but includes entire dataset as input
        Returns:
            TimeDataset
        """
        return time_dataset.TimeDataset(
            df,
            season_config=self.season_config,
            events_config=self.events_config,
            country_holidays_config=self.country_holidays_config,
            n_lags=self.n_lags,
            n_forecasts=self.n_forecasts,
            predict_mode=predict_mode,
            covar_config=self.config_covar,
            regressors_config=self.regressors_config,
        )

    def _handle_missing_data(self, df, freq, predicting=False):
        """Checks, auto-imputes and normalizes new data

        Args:
            df (pd.DataFrame): raw data with columns 'ds' and 'y'
            freq (str): data frequency
            predicting (bool): when no lags, allow NA values in 'y' of forecast series or 'y' to miss completely

        Returns:
            pre-processed df
        """
        if self.n_lags == 0 and not predicting:
            # we can drop rows with NA in y
            sum_na = sum(df["y"].isna())
            if sum_na > 0:
                df = df[df["y"].notna()]
                log.info("dropped {} NAN row in 'y'".format(sum_na))

        # add missing dates for autoregression modelling
        if self.n_lags > 0:
            df, missing_dates = df_utils.add_missing_dates_nan(df, freq=freq)
            if missing_dates > 0:
                if self.impute_missing:
                    log.info("{} missing dates added.".format(missing_dates))
                else:
                    raise ValueError(
                        "{} missing dates found. Please preprocess data manually or set impute_missing to True.".format(
                            missing_dates
                        )
                    )

        # impute missing values
        data_columns = []
        if self.n_lags > 0:
            data_columns.append("y")
        if self.config_covar is not None:
            data_columns.extend(self.config_covar.keys())
        if self.regressors_config is not None:
            data_columns.extend(self.regressors_config.keys())
        if self.events_config is not None:
            data_columns.extend(self.events_config.keys())
        for column in data_columns:
            sum_na = sum(df[column].isnull())
            if sum_na > 0:
                if self.impute_missing:
                    # use 0 substitution for holidays and events missing values
                    if self.events_config is not None and column in self.events_config.keys():
                        df[column].fillna(0, inplace=True)
                        remaining_na = 0
                    else:
                        df.loc[:, column], remaining_na = df_utils.fill_linear_then_rolling_avg(
                            df[column],
                            limit_linear=self.impute_limit_linear,
                            rolling=self.impute_rolling,
                        )
                    log.info("{} NaN values in column {} were auto-imputed.".format(sum_na - remaining_na, column))
                    if remaining_na > 0:
                        raise ValueError(
                            "More than {} consecutive missing values encountered in column {}. "
                            "{} NA remain. Please preprocess data manually.".format(
                                2 * self.impute_limit_linear + self.impute_rolling, column, remaining_na
                            )
                        )
                else:  # fail because set to not impute missing
                    raise ValueError(
                        "Missing values found. " "Please preprocess data manually or set impute_missing to True."
                    )
        return df

    def _validate_column_name(self, name, events=True, seasons=True, regressors=True, covariates=True):
        """Validates the name of a seasonality, event, or regressor.

        Args:
            name (str):
            events (bool):  check if name already used for event
            seasons (bool):  check if name already used for seasonality
            regressors (bool): check if name already used for regressor
        """
        reserved_names = [
            "trend",
            "additive_terms",
            "daily",
            "weekly",
            "yearly",
            "events",
            "holidays",
            "zeros",
            "extra_regressors_additive",
            "yhat",
            "extra_regressors_multiplicative",
            "multiplicative_terms",
        ]
        rn_l = [n + "_lower" for n in reserved_names]
        rn_u = [n + "_upper" for n in reserved_names]
        reserved_names.extend(rn_l)
        reserved_names.extend(rn_u)
        reserved_names.extend(["ds", "y", "cap", "floor", "y_scaled", "cap_scaled"])
        if name in reserved_names:
            raise ValueError("Name {name!r} is reserved.".format(name=name))
        if events and self.events_config is not None:
            if name in self.events_config.keys():
                raise ValueError("Name {name!r} already used for an event.".format(name=name))
        if events and self.country_holidays_config is not None:
            if name in self.country_holidays_config["holiday_names"]:
                raise ValueError(
                    "Name {name!r} is a holiday name in {country_holidays}.".format(
                        name=name, country_holidays=self.country_holidays_config["country"]
                    )
                )
        if seasons and self.season_config is not None:
            if name in self.season_config.periods:
                raise ValueError("Name {name!r} already used for a seasonality.".format(name=name))
        if covariates and self.config_covar is not None:
            if name in self.config_covar:
                raise ValueError("Name {name!r} already used for an added covariate.".format(name=name))
        if regressors and self.regressors_config is not None:
            if name in self.regressors_config.keys():
                raise ValueError("Name {name!r} already used for an added regressor.".format(name=name))

    def _init_train_loader(self, df):
        """Executes data preparation steps and initiates training procedure.

        Args:
            df (pd.DataFrame): containing column 'ds', 'y' with training data

        Returns:
            torch DataLoader
        """
        if not self.fitted:
            self.data_params = df_utils.init_data_params(
                df,
                normalize=self.normalize,
                covariates_config=self.config_covar,
                regressor_config=self.regressors_config,
                events_config=self.events_config,
            )
        df = df_utils.normalize(df, self.data_params)
        if not self.fitted:
            if self.config_trend.changepoints is not None:
                self.config_trend.changepoints = df_utils.normalize(
                    pd.DataFrame({"ds": pd.Series(self.config_trend.changepoints)}), self.data_params
                )["t"].values
            self.season_config = utils.set_auto_seasonalities(
                dates=df["ds"].copy(deep=True), season_config=self.season_config
            )
            if self.country_holidays_config is not None:
                self.country_holidays_config["holiday_names"] = utils.get_holidays_from_country(
                    self.country_holidays_config["country"], df["ds"]
                )
        self.config_train.set_auto_batch_epoch(n_data=len(df))
        self.config_train.apply_train_speed(batch=True, epoch=True)
        dataset = self._create_dataset(df, predict_mode=False)  # needs to be called after set_auto_seasonalities
        loader = DataLoader(dataset, batch_size=self.config_train.batch_size, shuffle=True)
        if not self.fitted:
            self.model = self._init_model()  # needs to be called after set_auto_seasonalities
        if self.config_train.learning_rate is None:
            self.config_train.learning_rate = utils_torch.lr_range_test(
                self.model,
                dataset,
                batch_size=self.config_train.batch_size,
                loss_func=self.config_train.loss_func,
                optimizer=self.config_train.optimizer,
            )
        self.config_train.apply_train_speed(lr=True)
        self.optimizer = self.config_train.get_optimizer(self.model.parameters())
        self.scheduler = self.config_train.get_scheduler(self.optimizer, steps_per_epoch=len(loader))
        return loader

    def _init_val_loader(self, df):
        """Executes data preparation steps and initiates evaluation procedure.

        Args:
            df (pd.DataFrame): containing column 'ds', 'y' with validation data

        Returns:
            torch DataLoader
        """
        df = df_utils.normalize(df, self.data_params)
        dataset = self._create_dataset(df, predict_mode=False)
        loader = DataLoader(dataset, batch_size=min(1024, len(dataset)), shuffle=False, drop_last=False)
        return loader

    def _train_epoch(self, e, loader):
        """Make one complete iteration over all samples in dataloader and update model after each batch.

        Args:
            e (int): current epoch number
            loader (torch DataLoader): Training Dataloader
        """
        self.model.train()
        for i, (inputs, targets) in enumerate(loader):
            # Run forward calculation
            predicted = self.model.forward(inputs)
            # Compute loss.
            loss = self.config_train.loss_func(predicted, targets)
            # Regularize.
<<<<<<< HEAD
            loss, reg_loss = self._add_batch_regularizations(loss, reg_lambda_ar)
=======
            loss, reg_loss = self._add_batch_regualarizations(loss, e, i / float(len(loader)))
>>>>>>> 3f06285a
            self.optimizer.zero_grad()
            loss.backward()
            self.optimizer.step()
            self.scheduler.step()
            self.metrics.update(
                predicted=predicted.detach(),
                target=targets.detach(),
                median_quantile_index=self.config_train.median_quantile_index if self.quantiles_enabled else None,
                values={"Loss": loss, "RegLoss": reg_loss},
            )
        epoch_metrics = self.metrics.compute(save=True)
        return epoch_metrics

<<<<<<< HEAD
    def _add_batch_regularizations(self, loss, reg_lambda_ar):
=======
    def _add_batch_regualarizations(self, loss, e, iter_progress):
>>>>>>> 3f06285a
        """Add regulatization terms to loss, if applicable

        Args:
            loss (torch Tensor, scalar): current batch loss
            e (int): current epoch number
            iter_progress (float): this epoch's progress of iterating over dataset [0, 1]

        Returns:
            loss, reg_loss
        """
<<<<<<< HEAD
        reg_loss = torch.zeros(1, dtype=torch.float, requires_grad=False)

        # Add regularization of AR weights - sparsify
        if self.model.n_lags > 0 and reg_lambda_ar is not None and reg_lambda_ar > 0:
            reg_ar = utils.reg_func_ar(self.model.ar_weights)
            reg_loss += reg_lambda_ar * reg_ar
            loss += reg_lambda_ar * reg_ar

        # Regularize trend to be smoother/sparse
        l_trend = self.config_trend.trend_reg
        if self.config_trend.n_changepoints > 0 and l_trend is not None and l_trend > 0:
            reg_trend = utils.reg_func_trend(
                weights=self.model.get_trend_deltas(),
                threshold=self.config_trend.trend_reg_threshold,
            )
            reg_loss += l_trend * reg_trend
            loss += l_trend * reg_trend

        # Regularize seasonality: sparsify fourier term coefficients
        l_season = self.config_train.reg_lambda_season
        if self.model.season_dims is not None and l_season is not None and l_season > 0:
            for name in self.model.season_params.keys():
                reg_season = utils.reg_func_season(self.model.season_params[name])
                reg_loss += l_season * reg_season
                loss += l_season * reg_season

        # Regularize events: sparsify events features coefficients
        if self.events_config is not None or self.country_holidays_config is not None:
            reg_events_loss = utils.reg_func_events(self.events_config, self.country_holidays_config, self.model)
            reg_loss += reg_events_loss
            loss += reg_events_loss

        # Regularize regressors: sparsify regressor features coefficients
        if self.regressors_config is not None:
            reg_regressor_loss = utils.reg_func_regressors(self.regressors_config, self.model)
            reg_loss += reg_regressor_loss
            loss += reg_regressor_loss
=======
        delay_weight = self.config_train.get_reg_delay_weight(e, iter_progress)
>>>>>>> 3f06285a

        reg_loss = torch.zeros(1, dtype=torch.float, requires_grad=False)
        if delay_weight > 0:
            # Add regularization of AR weights - sparsify
            if self.model.n_lags > 0 and self.config_ar.reg_lambda is not None:
                reg_ar = utils.reg_func_ar(self.model.ar_weights)
                reg_loss += self.config_ar.reg_lambda * reg_ar

            # Regularize trend to be smoother/sparse
            l_trend = self.config_trend.trend_reg
            if self.config_trend.n_changepoints > 0 and l_trend is not None and l_trend > 0:
                reg_trend = utils.reg_func_trend(
                    weights=self.model.get_trend_deltas,
                    threshold=self.config_train.trend_reg_threshold,
                )
                reg_loss += l_trend * reg_trend

            # Regularize seasonality: sparsify fourier term coefficients
            l_season = self.config_train.reg_lambda_season
            if self.model.season_dims is not None and l_season is not None and l_season > 0:
                for name in self.model.season_params.keys():
                    reg_season = utils.reg_func_season(self.model.season_params[name])
                    reg_loss += l_season * reg_season

            # Regularize events: sparsify events features coefficients
            if self.events_config is not None or self.country_holidays_config is not None:
                reg_events_loss = utils.reg_func_events(self.events_config, self.country_holidays_config, self.model)
                reg_loss += reg_events_loss

            # Regularize regressors: sparsify regressor features coefficients
            if self.regressors_config is not None:
                reg_regressor_loss = utils.reg_func_regressors(self.regressors_config, self.model)
                reg_loss += reg_regressor_loss

        reg_loss = delay_weight * reg_loss
        loss = loss + reg_loss
        return loss, reg_loss

    def _evaluate_epoch(self, loader, val_metrics):
        """Evaluates model performance.

        Args:
            loader (torch DataLoader):  instantiated Validation Dataloader (with TimeDataset)
            val_metrics (MetricsCollection): validation metrics to be computed.
        Returns:
            dict with evaluation metrics
        """
        with torch.no_grad():
            self.model.eval()
            for inputs, targets in loader:
                predicted = self.model.forward(inputs)
                val_metrics.update(predicted=predicted.detach(), target=targets.detach())
            val_metrics = val_metrics.compute(save=True)
        return val_metrics

    def _train(self, df, df_val=None, progress_bar=True, plot_live_loss=False):
        """Execute model training procedure for a configured number of epochs.

        Args:
            df (pd.DataFrame): containing column 'ds', 'y' with training data
            df_val (pd.DataFrame): containing column 'ds', 'y' with validation data
            progress_bar (bool): display updating progress bar
            plot_live_loss (bool): plot live training loss,
                requires [live] install or livelossplot package installed.
        Returns:
            df with metrics
        """
        if plot_live_loss:
            try:
                from livelossplot import PlotLosses
            except:
                plot_live_loss = False
                log.warning(
                    "To plot live loss, please install neuralprophet[live]."
                    "Using pip: 'pip install neuralprophet[live]'"
                    "Or install the missing package manually: 'pip install livelossplot'",
                    exc_info=True,
                )

        loader = self._init_train_loader(df)
        val = df_val is not None
        ## Metrics
        if self.highlight_forecast_step_n is not None:
            self.metrics.add_specific_target(target_pos=self.highlight_forecast_step_n - 1)
        if not self.normalize == "off":
            self.metrics.set_shift_scale((self.data_params["y"].shift, self.data_params["y"].scale))
        if val:
            val_loader = self._init_val_loader(df_val)
            val_metrics = metrics.MetricsCollection([m.new() for m in self.metrics.batch_metrics])

        ## Run
        start = time.time()
        if progress_bar:
            training_loop = tqdm(
                range(self.config_train.epochs), total=self.config_train.epochs, leave=log.getEffectiveLevel() <= 20
            )
        else:
            training_loop = range(self.config_train.epochs)
        if plot_live_loss:
            live_out = ["MatplotlibPlot"]
            if not progress_bar:
                live_out.append("ExtremaPrinter")
            live_loss = PlotLosses(outputs=live_out)
        for e in training_loop:
            metrics_live = {}
            self.metrics.reset()
            if val:
                val_metrics.reset()
            epoch_metrics = self._train_epoch(e, loader)
            metrics_live["{}".format(list(epoch_metrics)[0])] = epoch_metrics[list(epoch_metrics)[0]]
            if val:
                val_epoch_metrics = self._evaluate_epoch(val_loader, val_metrics)
                metrics_live["val_{}".format(list(val_epoch_metrics)[0])] = val_epoch_metrics[
                    list(val_epoch_metrics)[0]
                ]
                print_val_epoch_metrics = {k + "_val": v for k, v in val_epoch_metrics.items()}
            else:
                val_epoch_metrics = None
                print_val_epoch_metrics = OrderedDict()
            if progress_bar:
                training_loop.set_description(f"Epoch[{(e+1)}/{self.config_train.epochs}]")
                training_loop.set_postfix(ordered_dict=epoch_metrics, **print_val_epoch_metrics)
            else:
                metrics_string = utils.print_epoch_metrics(epoch_metrics, e=e, val_metrics=val_epoch_metrics)
                if e == 0:
                    log.info(metrics_string.splitlines()[0])
                    log.info(metrics_string.splitlines()[1])
                else:
                    log.info(metrics_string.splitlines()[1])
            if plot_live_loss:
                live_loss.update(metrics_live)
            if plot_live_loss and (e % (1 + self.config_train.epochs // 10) == 0 or e + 1 == self.config_train.epochs):
                live_loss.send()

        ## Metrics
        log.debug("Train Time: {:8.3f}".format(time.time() - start))
        log.debug("Total Batches: {}".format(self.metrics.total_updates))
        metrics_df = self.metrics.get_stored_as_df()
        if val:
            metrics_df_val = val_metrics.get_stored_as_df()
            for col in metrics_df_val.columns:
                metrics_df["{}_val".format(col)] = metrics_df_val[col]
        return metrics_df

    def _eval_true_ar(self):
        assert self.n_lags > 0
        if self.highlight_forecast_step_n is None:
            if self.n_lags > 1:
                raise ValueError("Please define forecast_lag for sTPE computation")
            forecast_pos = 1
        else:
            forecast_pos = self.highlight_forecast_step_n
        weights = self.model.ar_weights.detach().numpy()
        weights = weights[forecast_pos - 1, :][::-1]
        sTPE = utils.symmetric_total_percentage_error(self.true_ar_weights, weights)
        log.info("AR parameters: ", self.true_ar_weights, "\n", "Model weights: ", weights)
        return sTPE

    def _evaluate(self, loader):
        """Evaluates model performance.

        Args:
            loader (torch DataLoader):  instantiated Validation Dataloader (with TimeDataset)
        Returns:
            df with evaluation metrics
        """
        val_metrics = metrics.MetricsCollection([m.new() for m in self.metrics.batch_metrics])
        if self.highlight_forecast_step_n is not None:
            val_metrics.add_specific_target(target_pos=self.highlight_forecast_step_n - 1)
        ## Run
        val_metrics_dict = self._evaluate_epoch(loader, val_metrics)

        if self.true_ar_weights is not None:
            val_metrics_dict["sTPE"] = self._eval_true_ar()
        log.info("Validation metrics: {}".format(utils.print_epoch_metrics(val_metrics_dict)))
        val_metrics_df = val_metrics.get_stored_as_df()
        return val_metrics_df

    def split_df(self, df, freq, valid_p=0.2):
        """Splits timeseries df into train and validation sets.

        Prevents overbleed of targets. Overbleed of inputs can be configured.
        Also performs basic data checks and fills in missing data.

        Args:
            df (pd.DataFrame): data
            freq (str):Data step sizes. Frequency of data recording,
                Any valid frequency for pd.date_range, such as '5min', 'D' or 'MS'
            valid_p (float): fraction of data to use for holdout validation set
                Targets will still never be shared.

        Returns:
            df_train (pd.DataFrame):  training data
            df_val (pd.DataFrame): validation data
        """
        df = df.copy(deep=True)
        df = df_utils.check_dataframe(df, check_y=False)
        df = self._handle_missing_data(df, freq=freq, predicting=False)
        df_train, df_val = df_utils.split_df(
            df,
            n_lags=self.n_lags,
            n_forecasts=self.n_forecasts,
            valid_p=valid_p,
            inputs_overbleed=True,
        )
        return df_train, df_val

    def crossvalidation_split_df(self, df, freq, k=5, fold_pct=0.1, fold_overlap_pct=0.5):
        """Splits timeseries data in k folds for crossvalidation.

        Args:
            df (pd.DataFrame): data
            freq (str):Data step sizes. Frequency of data recording,
                Any valid frequency for pd.date_range, such as '5min', 'D' or 'MS'
            k: number of CV folds
            fold_pct: percentage of overall samples to be in each fold
            fold_overlap_pct: percentage of overlap between the validation folds.

        Returns:
            list of k tuples [(df_train, df_val), ...] where:
                df_train (pd.DataFrame):  training data
                df_val (pd.DataFrame): validation data
        """
        df = df.copy(deep=True)
        df = df_utils.check_dataframe(df, check_y=False)
        df = self._handle_missing_data(df, freq=freq, predicting=False)
        folds = df_utils.crossvalidation_split_df(
            df,
            n_lags=self.n_lags,
            n_forecasts=self.n_forecasts,
            k=k,
            fold_pct=fold_pct,
            fold_overlap_pct=fold_overlap_pct,
        )
        return folds

    def fit(
        self, df, freq, epochs=None, validate_each_epoch=False, valid_p=0.2, progress_bar=True, plot_live_loss=False
    ):
        """Train, and potentially evaluate model.

        Args:
            df (pd.DataFrame): containing column 'ds', 'y' with all data
            freq (str):Data step sizes. Frequency of data recording,
                Any valid frequency for pd.date_range, such as '5min', 'D' or 'MS'
            epochs (int): number of epochs to train.
                default: if not specified, uses self.epochs
            validate_each_epoch (bool): whether to evaluate performance after each training epoch
            valid_p (float): fraction of data to hold out from training for model evaluation
            progress_bar (bool): display updating progress bar (tqdm)
            plot_live_loss (bool): plot live training loss,
                requires [live] install or livelossplot package installed.
        Returns:
            metrics with training and potentially evaluation metrics
        """
        self.data_freq = freq
        if epochs is not None:
            default_epochs = self.config_train.epochs
            self.config_train.epochs = epochs
        if self.fitted is True:
            log.warning("Model has already been fitted. Re-fitting will produce different results.")
        df = df_utils.check_dataframe(
            df, check_y=True, covariates=self.config_covar, regressors=self.regressors_config, events=self.events_config
        )
        df = self._handle_missing_data(df, freq=self.data_freq)
        if validate_each_epoch:
            df_train, df_val = df_utils.split_df(df, n_lags=self.n_lags, n_forecasts=self.n_forecasts, valid_p=valid_p)
            metrics_df = self._train(df_train, df_val, progress_bar=progress_bar, plot_live_loss=plot_live_loss)
        else:
            metrics_df = self._train(df, progress_bar=progress_bar, plot_live_loss=plot_live_loss)
        if epochs is not None:
            self.config_train.epochs = default_epochs
        self.fitted = True
        return metrics_df

    def test(self, df):
        """Evaluate model on holdout data.

        Args:
            df (pd.DataFrame): containing column 'ds', 'y' with holdout data
        Returns:
            df with evaluation metrics
        """
        if self.fitted is False:
            log.warning("Model has not been fitted. Test results will be random.")
        df = df_utils.check_dataframe(df, check_y=True, covariates=self.config_covar, events=self.events_config)
        df = self._handle_missing_data(df, freq=self.data_freq)
        loader = self._init_val_loader(df)
        val_metrics_df = self._evaluate(loader)
        return val_metrics_df

    def make_future_dataframe(self, df, events_df=None, regressors_df=None, periods=None, n_historic_predictions=0):
        df = df.copy(deep=True)
        if events_df is not None:
            events_df = events_df.copy(deep=True).reset_index(drop=True)
        if regressors_df is not None:
            regressors_df = regressors_df.copy(deep=True).reset_index(drop=True)
        n_lags = 0 if self.n_lags is None else self.n_lags
        if periods is None:
            periods = 1 if n_lags == 0 else self.n_forecasts
        else:
            assert periods >= 0

        if isinstance(n_historic_predictions, bool):
            if n_historic_predictions:
                n_historic_predictions = len(df) - n_lags
            else:
                n_historic_predictions = 0
        elif not isinstance(n_historic_predictions, int):
            log.error("non-integer value for n_historic_predictions set to zero.")
            n_historic_predictions = 0

        if periods == 0 and n_historic_predictions == 0:
            raise ValueError("Set either history or future to contain more than zero values.")

        # check for external regressors known in future
        if self.regressors_config is not None and periods > 0:
            if regressors_df is None:
                raise ValueError("Future values of all user specified regressors not provided")
            else:
                for regressor in self.regressors_config.keys():
                    if regressor not in regressors_df.columns:
                        raise ValueError("Future values of user specified regressor {} not provided".format(regressor))

        last_date = pd.to_datetime(df["ds"].copy(deep=True)).sort_values().max()

        if len(df) < n_lags:
            raise ValueError("Insufficient data for a prediction")
        elif len(df) < n_lags + n_historic_predictions:
            log.warning(
                "Insufficient data for {} historic forecasts, reduced to {}.".format(
                    n_historic_predictions, len(df) - n_lags
                )
            )
            n_historic_predictions = len(df) - n_lags
        if (n_historic_predictions + n_lags) == 0:
            df = pd.DataFrame(columns=df.columns)
        else:
            df = df[-(n_lags + n_historic_predictions) :]

        if len(df) > 0:
            if len(df.columns) == 1 and "ds" in df:
                assert n_lags == 0
                df = df_utils.check_dataframe(df, check_y=False)
            else:
                df = df_utils.check_dataframe(
                    df, check_y=n_lags > 0, covariates=self.config_covar, events=self.events_config
                )
                df = self._handle_missing_data(df, freq=self.data_freq, predicting=True)
            df = df_utils.normalize(df, self.data_params)

        # future data
        # check for external events known in future
        if self.events_config is not None and periods > 0 and events_df is None:
            log.warning(
                "Future values not supplied for user specified events. "
                "All events being treated as not occurring in future"
            )

        if n_lags > 0:
            if periods > 0 and periods != self.n_forecasts:
                periods = self.n_forecasts
                log.warning(
                    "Number of forecast steps is defined by n_forecasts. " "Adjusted to {}.".format(self.n_forecasts)
                )

        if periods > 0:
            future_df = df_utils.make_future_df(
                df_columns=df.columns,
                last_date=last_date,
                periods=periods,
                freq=self.data_freq,
                events_config=self.events_config,
                events_df=events_df,
                regressor_config=self.regressors_config,
                regressors_df=regressors_df,
            )
            future_df = df_utils.normalize(future_df, self.data_params)
            if len(df) > 0:
                df = df.append(future_df)
            else:
                df = future_df
        df.reset_index(drop=True, inplace=True)
        return df

    def create_df_with_events(self, df, events_df):
        """
        Create a concatenated dataframe with the time series data along with the events data expanded.

        Args:
            df (pd.DataFrame): containing column 'ds' and 'y'
            events_df (pd.DataFrame): containing column 'ds' and 'event'
        Returns:
            pd.DataFrame with columns 'y', 'ds' and other user specified events

        """
        if self.events_config is None:
            raise Exception(
                "The events configs should be added to the NeuralProphet object (add_events fn)"
                "before creating the data with events features"
            )
        else:
            for name in events_df["event"].unique():
                assert name in self.events_config
            df = df_utils.check_dataframe(df)
            df_out = df_utils.convert_events_to_features(
                df.copy(deep=True),
                events_config=self.events_config,
                events_df=events_df.copy(deep=True),
            )

        return df_out.reset_index(drop=True)

    def predict(self, df):
        """Runs the model to make predictions.

        and compute stats (MSE, MAE)
        Args:
            df (pandas DataFrame): Dataframe with columns 'ds' datestamps, 'y' time series values and
                other external variables

        Returns:
            df_forecast (pandas DataFrame): columns 'ds', 'y', 'trend' and ['yhat<i>']
        """
        # TODO: Implement data sanity checks?
        if self.fitted is False:
            log.warning("Model has not been fitted. Predictions will be random.")
        dataset = self._create_dataset(df, predict_mode=True)
        loader = DataLoader(dataset, batch_size=min(1024, len(df)), shuffle=False, drop_last=False)

        predicted_vectors = list()
        component_vectors = None
        with torch.no_grad():
            self.model.eval()
            for inputs, _ in loader:
                predicted = self.model.forward(inputs)
                predicted_vectors.append(predicted.detach().numpy())
                components = self.model.compute_components(inputs)
                if component_vectors is None:
                    component_vectors = {name: [value.detach().numpy()] for name, value in components.items()}
                else:
                    for name, value in components.items():
                        component_vectors[name].append(value.detach().numpy())
        components = {name: np.concatenate(value) for name, value in component_vectors.items()}
        predicted = np.concatenate(predicted_vectors)

        scale_y, shift_y = self.data_params["y"].scale, self.data_params["y"].shift
        predicted = predicted * scale_y + shift_y
        for name, value in components.items():
            if "multiplicative" in name:
                continue
            elif "event_" in name:
                event_name = name.split("_")[1]
                if self.events_config is not None and event_name in self.events_config:
                    if self.events_config[event_name].mode == "multiplicative":
                        continue
                elif self.country_holidays_config is not None and event_name in self.country_holidays_config:
                    if self.country_holidays_config[event_name].mode == "multiplicative":
                        continue
            elif "season" in name and self.season_config.mode == "multiplicative":
                continue
            # scale additive components
            components[name] = value * scale_y
            if "trend" in name:
                components[name] += shift_y

        cols = ["ds", "y"]  # cols to keep from df
        df_forecast = pd.concat((df[cols],), axis=1)

        # create a line for each forecast_lag
        # 'yhat<i>' is the forecast for 'y' at 'ds' from i steps ago.
        for j in range(self.config_train.n_quantiles):
            for i in range(self.n_forecasts):
                forecast_lag = i + 1
                if self.quantiles_enabled:
                    forecast = predicted[:, j, forecast_lag - 1]
                else:
                    forecast = predicted[:, forecast_lag - 1]
                pad_before = self.n_lags + forecast_lag - 1
                pad_after = self.n_forecasts - forecast_lag
                yhat = np.concatenate(([None] * pad_before, forecast, [None] * pad_after))
                if self.quantiles_enabled:
                    name = "yhat{} {}%".format(i + 1, self.config_train.quantiles[j] * 100)
                else:
                    name = "yhat{}".format(i + 1)
                df_forecast[name] = yhat
                if j == self.config_train.median_quantile_index:
                    df_forecast["residual{}".format(i + 1)] = yhat - df_forecast["y"]

        lagged_components = [
            "ar",
        ]
        if self.config_covar is not None:
            for name in self.config_covar.keys():
                lagged_components.append("lagged_regressor_{}".format(name))
        for comp in lagged_components:
            if comp in components:
                for i in range(self.n_forecasts):
                    forecast_lag = i + 1
                    forecast = components[comp][:, self.config_train.median_quantile_index, forecast_lag - 1]
                    pad_before = self.n_lags + forecast_lag - 1
                    pad_after = self.n_forecasts - forecast_lag
                    yhat = np.concatenate(([None] * pad_before, forecast, [None] * pad_after))
                    if self.quantiles_enabled:
                        name = "{}{} 50.0%".format(comp, i + 1)
                    else:
                        name = "{}{}".format(comp, i + 1)
                    df_forecast[name] = yhat

        # only for non-lagged components
        for comp in components:
            if comp not in lagged_components:
                forecast_0 = components[comp][0, self.config_train.median_quantile_index, :]
                forecast_rest = components[comp][1:, self.config_train.median_quantile_index, self.n_forecasts - 1]
                yhat = np.concatenate(([None] * self.n_lags, forecast_0, forecast_rest))
                if self.quantiles_enabled:
                    name = "{} 50.0%".format(comp)
                else:
                    name = comp
                df_forecast[name] = yhat
        return df_forecast

    def predict_trend(self, df, quantile=None):
        """Predict only trend component of the model.

        Args:
            df (pd.DataFrame): containing column 'ds', prediction dates
            quantile (float): the quantile in (0, 1) that needs to be predicted

        Returns:
            pd.Dataframe with trend on prediction dates.

        """
        if quantile is not None and not (0 < quantile < 1):
            raise ValueError("The quantile specified need to be a float in-between (0,1)")

        df = df_utils.check_dataframe(df, check_y=False)
        df = df_utils.normalize(df, self.data_params)
        t = torch.from_numpy(np.expand_dims(df["t"].values, 1))
        trend = self.model.trend(t, quantile=quantile).squeeze().detach().numpy()
        trend = trend * self.data_params["y"].scale
        return pd.DataFrame({"ds": df["ds"], "trend": trend})

    def predict_seasonal_components(self, df, quantile=None):
        """Predict seasonality components

        Args:
            df (pd.DataFrame): containing column 'ds', prediction dates
            quantile (float): the quantile in (0, 1) that needs to be predicted

        Returns:
            pd.Dataframe with seasonal components. with columns of name <seasonality component name>

        """
        if quantile is not None and not (0 < quantile < 1):
            raise ValueError("The quantile specified need to be a float in-between (0,1)")

        df = df_utils.check_dataframe(df, check_y=False)
        df = df_utils.normalize(df, self.data_params)
        dataset = time_dataset.TimeDataset(
            df,
            season_config=self.season_config,
            # n_lags=0,
            # n_forecasts=1,
            predict_mode=True,
        )
        loader = DataLoader(dataset, batch_size=min(4096, len(df)), shuffle=False, drop_last=False)
        predicted = OrderedDict()
        for name in self.season_config.periods:
            predicted[name] = list()
        for inputs, _ in loader:
            for name in self.season_config.periods:
                features = inputs["seasonalities"][name]
                y_season = torch.squeeze(self.model.seasonality(features=features, name=name, quantile=quantile))
                predicted[name].append(y_season.data.numpy())

        for name in self.season_config.periods:
            predicted[name] = np.concatenate(predicted[name])
            if self.season_config.mode == "additive":
                predicted[name] = predicted[name] * self.data_params["y"].scale
        return pd.DataFrame({"ds": df["ds"], **predicted})

    def set_true_ar_for_eval(self, true_ar_weights):
        """configures model to evaluate closeness of AR weights to true weights.

        Args:
            true_ar_weights (np.array): True AR-parameters, if known.
        """
        self.true_ar_weights = true_ar_weights

    def highlight_nth_step_ahead_of_each_forecast(self, step_number=None):
        """Set which forecast step to focus on for metrics evaluation and plotting.

        Args:
            step_number (int): i-th step ahead forecast to use for statistics and plotting.
                default: None.
        """
        if step_number is not None:
            assert step_number <= self.n_forecasts
        self.highlight_forecast_step_n = step_number
        return self

    def add_lagged_regressor(self, name, regularization=None, normalize="auto", only_last_value=False):
        """Add a covariate time series as an additional lagged regressor to be used for fitting and predicting.

        The dataframe passed to `fit` and `predict` will have a column with the specified name to be used as
        a lagged regressor. When normalize=True, the covariate will be normalized unless it is binary.

        Args:
            name (string):  name of the regressor.
            regularization (float): optional  scale for regularization strength
            normalize (bool): optional, specify whether this regressor will be
                normalized prior to fitting.
                if 'auto', binary regressors will not be normalized.
            only_last_value (bool):
                False (default) use same number of lags as auto-regression
                True: only use last known value as input
        Returns:
            NeuralProphet object
        """
        if self.fitted:
            raise Exception("Covariates must be added prior to model fitting.")
        if self.n_lags == 0:
            raise Exception("Covariates must be set jointly with Auto-Regression.")
        self._validate_column_name(name)
        if self.config_covar is None:
            self.config_covar = OrderedDict({})
        self.config_covar[name] = configure.Covar(
            reg_lambda=regularization,
            normalize=normalize,
            as_scalar=only_last_value,
        )
        return self

    def add_future_regressor(self, name, regularization=None, normalize="auto", mode="additive"):
        """Add a regressor as lagged covariate with order 1 (scalar) or as known in advance (also scalar).

        The dataframe passed to `fit` and `predict` will have a column with the specified name to be used as
        a regressor. When normalize=True, the regressor will be normalized unless it is binary.

        Args:
            name (string):  name of the regressor.
            regularization (float): optional  scale for regularization strength
            normalize (bool): optional, specify whether this regressor will be
                normalized prior to fitting.
                if 'auto', binary regressors will not be normalized.
            mode (str): 'additive' (default) or 'multiplicative'.

        Returns:
            NeuralProphet object
        """
        if self.fitted:
            raise Exception("Regressors must be added prior to model fitting.")
        if regularization is not None:
            if regularization < 0:
                raise ValueError("regularization must be >= 0")
            if regularization == 0:
                regularization = None
        self._validate_column_name(name)

        if self.regressors_config is None:
            self.regressors_config = OrderedDict({})
        self.regressors_config[name] = AttrDict({"reg": regularization, "normalize": normalize, "mode": mode})
        return self

    def add_events(self, events, lower_window=0, upper_window=0, regularization=None, mode="additive"):
        """
        Add user specified events and their corresponding lower, upper windows and the
        regularization parameters into the NeuralProphet object

        Args:
            events (str, list): name or list of names of user specified events
            lower_window (int): the lower window for the events in the list of events
            upper_window (int): the upper window for the events in the list of events
            regularization (float): optional  scale for regularization strength
            mode (str): 'additive' (default) or 'multiplicative'.
        Returns:
            NeuralProphet object
        """
        if self.fitted:
            raise Exception("Events must be added prior to model fitting.")

        if self.events_config is None:
            self.events_config = OrderedDict({})

        if regularization is not None:
            if regularization < 0:
                raise ValueError("regularization must be >= 0")
            if regularization == 0:
                regularization = None

        if not isinstance(events, list):
            events = [events]

        for event_name in events:
            self._validate_column_name(event_name)
            self.events_config[event_name] = AttrDict(
                {"lower_window": lower_window, "upper_window": upper_window, "reg": regularization, "mode": mode}
            )
        return self

    def add_country_holidays(self, country_name, lower_window=0, upper_window=0, regularization=None, mode="additive"):
        """
        Add a country into the NeuralProphet object to include country specific holidays
        and create the corresponding configs such as lower, upper windows and the regularization
        parameters
        Args:
            country_name (string): name of the country
            lower_window (int): the lower window for all the country holidays
            upper_window (int): the upper window for all the country holidays
            regularization (float): optional  scale for regularization strength
            mode (str): 'additive' (default) or 'multiplicative'.
        Returns:
            NeuralProphet object
        """
        if self.fitted:
            raise Exception("Country must be specified prior to model fitting.")

        if regularization is not None:
            if regularization < 0:
                raise ValueError("regularization must be >= 0")
            if regularization == 0:
                regularization = None

        if self.country_holidays_config is None:
            self.country_holidays_config = OrderedDict({})

        self.country_holidays_config["country"] = country_name
        self.country_holidays_config["lower_window"] = lower_window
        self.country_holidays_config["upper_window"] = upper_window
        self.country_holidays_config["reg"] = regularization
        self.country_holidays_config["holiday_names"] = utils.get_holidays_from_country(country_name)
        self.country_holidays_config["mode"] = mode
        return self

    def add_seasonality(self, name, period, fourier_order):
        """Add a seasonal component with specified period, number of Fourier components, and regularization.

        Increasing the number of Fourier components allows the seasonality to change more quickly
        (at risk of overfitting).
        Note: regularization and mode (additive/multiplicative) are set in the main init.

        Args:
            name: string name of the seasonality component.
            period: float number of days in one period.
            fourier_order: int number of Fourier components to use.
        Returns:
            The NeuralProphet object.
        """
        if self.fitted:
            raise Exception("Seasonality must be added prior to model fitting.")
        if name in ["daily", "weekly", "yearly"]:
            log.error("Please use inbuilt daily, weekly, or yearly seasonality or set another name.")
        # Do not Allow overwriting built-in seasonalities
        self._validate_column_name(name, seasons=True)
        if fourier_order <= 0:
            raise ValueError("Fourier Order must be > 0")
        self.season_config.append(name=name, period=period, resolution=fourier_order, arg="custom")
        return self

    def plot(self, fcst, ax=None, xlabel="ds", ylabel="y", figsize=(10, 6)):
        """Plot the NeuralProphet forecast, including history.

        Args:
            fcst (pd.DataFrame): output of self.predict.
            ax (matplotlib axes): Optional, matplotlib axes on which to plot.
            xlabel (string): label name on X-axis
            ylabel (string): label name on Y-axis
            figsize (tuple):   width, height in inches. default: (10, 6)

        Returns:
            A matplotlib figure.
        """
        if self.quantiles_enabled:
            if self.highlight_forecast_step_n is None and self.n_lags != 0:
                raise ValueError(
                    "Please specify step_number using the highlight_nth_step_ahead_of_each_forecast function"
                    " for quantiles plotting when auto-regression enabled."
                )

            if self.highlight_forecast_step_n is not None and self.n_lags == 0:
                log.warning("highlight_forecast_step_n is ignored since auto-regression not enabled.")
                self.highlight_forecast_step_n = None

        if self.n_lags > 0:
            if self.quantiles_enabled:
                num_forecasts = sum(fcst["yhat1 50.0%"].notna())
            else:
                num_forecasts = sum(fcst["yhat1"].notna())
            if num_forecasts < self.n_forecasts:
                log.warning(
                    "Too few forecasts to plot a line per forecast step." "Plotting a line per forecast origin instead."
                )
                return self.plot_last_forecast(
                    fcst,
                    ax=ax,
                    xlabel=xlabel,
                    ylabel=ylabel,
                    figsize=figsize,
                    include_previous_forecasts=num_forecasts - 1,
                    plot_history_data=True,
                )
        return plot(
            fcst=fcst,
            quantiles=self.config_train.quantiles,
            ax=ax,
            xlabel=xlabel,
            ylabel=ylabel,
            figsize=figsize,
            highlight_forecast=self.highlight_forecast_step_n,
        )

    def plot_last_forecast(
        self,
        fcst,
        ax=None,
        xlabel="ds",
        ylabel="y",
        figsize=(10, 6),
        include_previous_forecasts=0,
        plot_history_data=None,
    ):
        """Plot the NeuralProphet forecast, including history.

        Args:
            fcst (pd.DataFrame): output of self.predict.
            ax (matplotlib axes): Optional, matplotlib axes on which to plot.
            xlabel (string): label name on X-axis
            ylabel (string): label name on Y-axis
            figsize (tuple):   width, height in inches. default: (10, 6)
            include_previous_forecasts (int): number of previous forecasts to include in plot
            plot_history_data
        Returns:
            A matplotlib figure.
        """
        if self.n_lags == 0:
            raise ValueError("Use the standard plot function for models without lags.")
        if self.quantiles_enabled:
            log.warning(
                "Plotting last forecasts when uncertainty estimation enabled"
                " plots the forecasts only for the median quantile."
            )
        if plot_history_data is None:
            fcst = fcst[-(include_previous_forecasts + self.n_forecasts + self.n_lags) :]
        elif plot_history_data is False:
            fcst = fcst[-(include_previous_forecasts + self.n_forecasts) :]
        elif plot_history_data is True:
            fcst = fcst
        fcst = utils.fcst_df_to_last_forecast(
            fcst, quantiles_enabled=self.quantiles_enabled, n_last=1 + include_previous_forecasts
        )
        return plot(
            fcst=fcst,
            quantiles=self.config_train.quantiles,
            ax=ax,
            xlabel=xlabel,
            ylabel=ylabel,
            figsize=figsize,
            highlight_forecast=self.highlight_forecast_step_n,
            line_per_origin=True,
        )

    def plot_components(self, fcst, figsize=None, residuals=False):
        """Plot the NeuralProphet forecast components.

        Args:
            fcst (pd.DataFrame): output of self.predict
            figsize (tuple):   width, height in inches.
                None (default):  automatic (10, 3 * npanel)
        Returns:
            A matplotlib figure.
        """
        return plot_components(
            m=self,
            fcst=fcst,
            quantile=0.5 if self.quantiles_enabled else None,
            figsize=figsize,
            forecast_in_focus=self.highlight_forecast_step_n,
            residuals=residuals,
        )

    def plot_parameters(self, weekly_start=0, yearly_start=0, figsize=None):
        """Plot the NeuralProphet forecast components.

        Args:
            weekly_start (int): specifying the start day of the weekly seasonality plot.
                0 (default) starts the week on Sunday. 1 shifts by 1 day to Monday, and so on.
            yearly_start (int): specifying the start day of the yearly seasonality plot.
                0 (default) starts the year on Jan 1. 1 shifts by 1 day to Jan 2, and so on.
            figsize (tuple):   width, height in inches.
                None (default):  automatic (10, 3 * npanel)
        Returns:
            A matplotlib figure.
        """
        return plot_parameters(
            m=self,
            quantile=0.5 if self.quantiles_enabled else None,
            forecast_in_focus=self.highlight_forecast_step_n,
            weekly_start=weekly_start,
            yearly_start=yearly_start,
            figsize=figsize,
        )<|MERGE_RESOLUTION|>--- conflicted
+++ resolved
@@ -461,11 +461,7 @@
             # Compute loss.
             loss = self.config_train.loss_func(predicted, targets)
             # Regularize.
-<<<<<<< HEAD
-            loss, reg_loss = self._add_batch_regularizations(loss, reg_lambda_ar)
-=======
             loss, reg_loss = self._add_batch_regualarizations(loss, e, i / float(len(loader)))
->>>>>>> 3f06285a
             self.optimizer.zero_grad()
             loss.backward()
             self.optimizer.step()
@@ -479,11 +475,7 @@
         epoch_metrics = self.metrics.compute(save=True)
         return epoch_metrics
 
-<<<<<<< HEAD
-    def _add_batch_regularizations(self, loss, reg_lambda_ar):
-=======
     def _add_batch_regualarizations(self, loss, e, iter_progress):
->>>>>>> 3f06285a
         """Add regulatization terms to loss, if applicable
 
         Args:
@@ -494,47 +486,7 @@
         Returns:
             loss, reg_loss
         """
-<<<<<<< HEAD
-        reg_loss = torch.zeros(1, dtype=torch.float, requires_grad=False)
-
-        # Add regularization of AR weights - sparsify
-        if self.model.n_lags > 0 and reg_lambda_ar is not None and reg_lambda_ar > 0:
-            reg_ar = utils.reg_func_ar(self.model.ar_weights)
-            reg_loss += reg_lambda_ar * reg_ar
-            loss += reg_lambda_ar * reg_ar
-
-        # Regularize trend to be smoother/sparse
-        l_trend = self.config_trend.trend_reg
-        if self.config_trend.n_changepoints > 0 and l_trend is not None and l_trend > 0:
-            reg_trend = utils.reg_func_trend(
-                weights=self.model.get_trend_deltas(),
-                threshold=self.config_trend.trend_reg_threshold,
-            )
-            reg_loss += l_trend * reg_trend
-            loss += l_trend * reg_trend
-
-        # Regularize seasonality: sparsify fourier term coefficients
-        l_season = self.config_train.reg_lambda_season
-        if self.model.season_dims is not None and l_season is not None and l_season > 0:
-            for name in self.model.season_params.keys():
-                reg_season = utils.reg_func_season(self.model.season_params[name])
-                reg_loss += l_season * reg_season
-                loss += l_season * reg_season
-
-        # Regularize events: sparsify events features coefficients
-        if self.events_config is not None or self.country_holidays_config is not None:
-            reg_events_loss = utils.reg_func_events(self.events_config, self.country_holidays_config, self.model)
-            reg_loss += reg_events_loss
-            loss += reg_events_loss
-
-        # Regularize regressors: sparsify regressor features coefficients
-        if self.regressors_config is not None:
-            reg_regressor_loss = utils.reg_func_regressors(self.regressors_config, self.model)
-            reg_loss += reg_regressor_loss
-            loss += reg_regressor_loss
-=======
         delay_weight = self.config_train.get_reg_delay_weight(e, iter_progress)
->>>>>>> 3f06285a
 
         reg_loss = torch.zeros(1, dtype=torch.float, requires_grad=False)
         if delay_weight > 0:
@@ -547,7 +499,7 @@
             l_trend = self.config_trend.trend_reg
             if self.config_trend.n_changepoints > 0 and l_trend is not None and l_trend > 0:
                 reg_trend = utils.reg_func_trend(
-                    weights=self.model.get_trend_deltas,
+                    weights=self.model.get_trend_deltas(),
                     threshold=self.config_train.trend_reg_threshold,
                 )
                 reg_loss += l_trend * reg_trend
