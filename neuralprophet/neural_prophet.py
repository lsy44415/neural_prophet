--- conflicted
+++ resolved
@@ -238,17 +238,13 @@
         Returns:
             TimeNet model
         """
-<<<<<<< HEAD
         model = time_net.TimeNet(
-=======
-        self.model = time_net.TimeNet(
             config_trend=self.config_trend,
             config_season=self.season_config,
             config_covar=self.covar_config,
             config_regressors=self.regressors_config,
             config_events=self.events_config,
             config_holidays=self.country_holidays_config,
->>>>>>> 49d47d89
             n_forecasts=self.n_forecasts,
             n_lags=self.n_lags,
             num_hidden_layers=self.model_config.num_hidden_layers,
@@ -441,12 +437,7 @@
         dataset = self._create_dataset(df, predict_mode=False)  # needs to be called after set_auto_seasonalities
         loader = DataLoader(dataset, batch_size=self.train_config["batch"], shuffle=True)
         # create either models dict for quantiles or a single model
-        if self.quantiles is not None:
-            self.model = nn.ModuleList()
-            for _ in self.quantiles:
-                self.model.append(self._init_model())  # needs to be called after set_auto_seasonalities
-        else:
-            self.model = self._init_model()
+        self.model = self._init_model()
         self.train_config.lr = self._auto_learning_rate(multiplier=self.train_config.lr)
         self.optimizer = optim.Adam(self.model.parameters(), lr=self.train_config.lr)
         self.scheduler = optim.lr_scheduler.StepLR(self.optimizer, step_size=1, gamma=self.train_config.lr_decay)
@@ -481,12 +472,7 @@
             )
         for inputs, targets in loader:
             # Run forward calculation
-            if isinstance(self.model, nn.ModuleList):
-                predicted = list()
-                for model in self.model:
-                    predicted.append(model.forward(inputs))
-            else:
-                predicted = self.model.forward(inputs)
+            predicted = self.model.forward(inputs)
             # Compute loss.
             loss = self.loss_fn(predicted, targets)
             # Regularize.
@@ -511,45 +497,15 @@
         Returns:
             loss, reg_loss
         """
-        # reg_loss = torch.zeros(1, dtype=torch.float, requires_grad=False)
+        reg_loss = torch.zeros(1, dtype=torch.float, requires_grad=False)
 
         # Add regularization of AR weights - sparsify
-        reg_ar_loss = torch.zeros(1, dtype=torch.float, requires_grad=False)
         if self.n_lags > 0 and reg_lambda_ar is not None and reg_lambda_ar > 0:
-            if isinstance(self.model, nn.ModuleList):
-                for model in self.model:
-                    reg_ar = utils.reg_func_ar(model.ar_weights)
-                    reg_ar_loss += reg_lambda_ar * reg_ar
-            else:
-                reg_ar = utils.reg_func_ar(self.model.ar_weights)
-                reg_ar_loss += reg_lambda_ar * reg_ar
-            loss += reg_ar_loss
+            reg_ar = utils.reg_func_ar(self.model.ar_weights)
+            reg_loss += reg_lambda_ar * reg_ar
+            loss += reg_lambda_ar * reg_ar
 
         # Regularize trend to be smoother/sparse
-<<<<<<< HEAD
-        l_trend = self.train_config.reg_lambda_trend
-        reg_trend_loss = torch.zeros(1, dtype=torch.float, requires_grad=False)
-        if self.n_changepoints > 0 and l_trend is not None and l_trend > 0:
-            if isinstance(self.model, nn.ModuleList):
-                for model in self.model:
-                    reg_trend = utils.reg_func_trend(
-                        weights=model.get_trend_deltas,
-                        threshold=self.train_config.trend_reg_threshold,
-                    )
-                    reg_trend_loss += l_trend * reg_trend
-            else:
-                reg_trend = utils.reg_func_trend(
-                    weights=model.get_trend_deltas,
-                    threshold=self.train_config.trend_reg_threshold,
-                )
-                reg_trend_loss += l_trend * reg_trend
-            # reg_trend = utils.reg_func_trend(
-            #     weights=self.model.get_trend_deltas,
-            #     threshold=self.train_config.trend_reg_threshold,
-            # )
-            # reg_loss += l_trend * reg_trend
-            loss += reg_trend_loss
-=======
         l_trend = self.config_trend.reg_lambda
         if self.config_trend.n_changepoints > 0 and l_trend is not None and l_trend > 0:
             reg_trend = utils.reg_func_trend(
@@ -558,52 +514,27 @@
             )
             reg_loss += l_trend * reg_trend
             loss += l_trend * reg_trend
->>>>>>> 49d47d89
 
         # Regularize seasonality: sparsify fourier term coefficients
         l_season = self.train_config.reg_lambda_season
-        reg_season_loss = torch.zeros(1, dtype=torch.float, requires_grad=False)
-        if l_season is not None and l_season > 0:
-            if isinstance(self.model, nn.ModuleList):
-                for model in self.model:
-                    if model.season_dims is not None:
-                        for name in model.season_params.keys():
-                            reg_season = utils.reg_func_season(self.model.season_params[name])
-                            reg_season_loss += l_season * reg_season
-            else:
-                if self.model.season_dims is not None:
-                    for name in self.model.season_params.keys():
-                        reg_season = utils.reg_func_season(self.model.season_params[name])
-                        reg_season_loss += l_season * reg_season
-
-            # for name in self.model.season_params.keys():
-            #     reg_season = utils.reg_func_season(self.model.season_params[name])
-            #     reg_loss += l_season * reg_season
-            loss += reg_season_loss
+        if self.model.season_dims is not None and l_season is not None and l_season > 0:
+            for name in self.model.season_params.keys():
+                reg_season = utils.reg_func_season(self.model.season_params[name])
+                reg_loss += l_season * reg_season
+                loss += l_season * reg_season
 
         # Regularize events: sparsify events features coefficients
-        reg_events_loss = torch.zeros(1, dtype=torch.float, requires_grad=False)
         if self.events_config is not None or self.country_holidays_config is not None:
-            if isinstance(self.model, nn.ModuleList):
-                for model in self.model:
-                    reg_events_loss += utils.reg_func_events(self.events_config, self.country_holidays_config, model)
-            else:
-                reg_events_loss += utils.reg_func_events(self.events_config, self.country_holidays_config, self.model)
-            # reg_loss += reg_events_loss
+            reg_events_loss = utils.reg_func_events(self.events_config, self.country_holidays_config, self.model)
+            reg_loss += reg_events_loss
             loss += reg_events_loss
 
         # Regularize regressors: sparsify regressor features coefficients
-        reg_regressor_loss = torch.zeros(1, dtype=torch.float, requires_grad=False)
         if self.regressors_config is not None:
-            if isinstance(self.model, nn.ModuleList):
-                for model in self.model:
-                    reg_regressor_loss += utils.reg_func_regressors(self.regressors_config, model)
-            else:
-                reg_regressor_loss += utils.reg_func_regressors(self.regressors_config, self.model)
-            # reg_loss += reg_regressor_loss
+            reg_regressor_loss = utils.reg_func_regressors(self.regressors_config, self.model)
+            reg_loss += reg_regressor_loss
             loss += reg_regressor_loss
 
-        reg_loss = reg_ar_loss + reg_trend_loss + reg_season_loss + reg_events_loss + reg_regressor_loss
         return loss, reg_loss
 
     def _evaluate_epoch(self, loader, val_metrics):
@@ -950,10 +881,9 @@
         dataset = self._create_dataset(df, predict_mode=True)
         loader = DataLoader(dataset, batch_size=min(1024, len(df)), shuffle=False, drop_last=False)
 
-<<<<<<< HEAD
-=======
         predicted_vectors = list()
         component_vectors = None
+
         with torch.no_grad():
             self.model.eval()
             for inputs, _ in loader:
@@ -978,37 +908,8 @@
             else:  # scale additive components
                 components[name] = value * scale_y
 
->>>>>>> 49d47d89
         cols = ["ds", "y"]  # cols to keep from df
         df_forecast = pd.concat((df[cols],), axis=1)
-
-        with torch.no_grad():
-            self.model.eval()
-            for model in self.model:
-                predicted_vectors = list()
-                component_vectors = None
-                for inputs, _ in loader:
-                    predicted = model.forward(inputs)
-                    predicted_vectors.append(predicted.detach().numpy())
-                    components = model.compute_components(inputs)
-                    if component_vectors is None:
-                        component_vectors = {name: [value.detach().numpy()] for name, value in components.items()}
-                    else:
-                        for name, value in components.items():
-                            component_vectors[name].append(value.detach().numpy())
-                components = {name: np.concatenate(value) for name, value in component_vectors.items()}
-                predicted = np.concatenate(predicted_vectors)
-
-                scale_y, shift_y = self.data_params["y"].scale, self.data_params["y"].shift
-                predicted = predicted * scale_y + shift_y
-                multiplicative_components = [
-                    name
-                    for name in components.keys()
-                    if ("season" in name and self.season_config.mode == "multiplicative")
-                ]
-                for name, value in components.items():
-                    if name not in multiplicative_components:
-                        components[name] = value * scale_y
 
         # create a line for each forecast_lag
         # 'yhat<i>' is the forecast for 'y' at 'ds' from i steps ago.
