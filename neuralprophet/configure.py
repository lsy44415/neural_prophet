--- conflicted
+++ resolved
@@ -1,4 +1,3 @@
-from neuralprophet.custom_loss_metrics import PinballLoss
 from collections import OrderedDict
 from dataclasses import dataclass, field
 import numpy as np
@@ -7,8 +6,8 @@
 import inspect
 import torch
 import math
-
 from neuralprophet import utils_torch
+from neuralprophet.custom_loss_metrics import PinballLoss
 
 log = logging.getLogger("NP.config")
 
@@ -111,14 +110,12 @@
     train_speed: (int, float, None)
     ar_sparsity: (float, None)
     reg_lambda_trend: float = None
+    trend_reg_threshold: (bool, float) = None
     reg_lambda_season: float = None
-<<<<<<< HEAD
     quantiles: list = None
     n_quantiles: int = 1
     median_quantile_index: int = 0
-=======
     n_data: int = field(init=False)
->>>>>>> 3f06285a
 
     def __post_init__(self):
         if type(self.loss_func) == str:
