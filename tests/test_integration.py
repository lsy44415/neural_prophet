#!/usr/bin/env python3

import unittest
import os
import pathlib
import pandas as pd
import matplotlib.pyplot as plt
import logging
from neuralprophet import NeuralProphet

log = logging.getLogger("nprophet.test")
log.setLevel("WARNING")
log.parent.setLevel("WARNING")

DIR = pathlib.Path(__file__).parent.parent.absolute()
DATA_DIR = os.path.join(DIR, "example_data")
PEYTON_FILE = os.path.join(DATA_DIR, "wp_log_peyton_manning.csv")
AIR_FILE = os.path.join(DATA_DIR, "air_passengers.csv")
EPOCHS = 5


class IntegrationTests(unittest.TestCase):
    plot = False

    def test_names(self):
        log.info("testing: names")
        m = NeuralProphet()
        m._validate_column_name("hello_friend")

    def test_train_eval_test(self):
        log.info("testing: Train Eval Test")
        m = NeuralProphet(
            n_lags=14,
            n_forecasts=7,
            ar_sparsity=0.1,
            epochs=EPOCHS,
        )
        df = pd.read_csv(PEYTON_FILE)
        df_train, df_test = m.split_df(df, valid_p=0.1, inputs_overbleed=True)

        metrics = m.fit(df_train, freq="D", validate_each_epoch=True, valid_p=0.1)
        val_metrics = m.test(df_test)
        log.debug("Metrics: train/eval: \n {}".format(metrics.to_string(float_format=lambda x: "{:6.3f}".format(x))))
        log.debug("Metrics: test: \n {}".format(val_metrics.to_string(float_format=lambda x: "{:6.3f}".format(x))))

    def test_trend(self):
        log.info("testing: Trend")
        df = pd.read_csv(PEYTON_FILE)
        m = NeuralProphet(
            growth="linear",
            n_changepoints=100,
            changepoints_range=0.9,
            trend_reg=1,
            trend_reg_threshold=False,
            yearly_seasonality=False,
            weekly_seasonality=False,
            daily_seasonality=False,
            epochs=EPOCHS,
        )
        metrics_df = m.fit(df, freq="D")
        future = m.make_future_dataframe(df, future_periods=60, n_historic_predictions=len(df))
        forecast = m.predict(df=future)
        if self.plot:
            m.plot(forecast)
            # m.plot_components(forecast)
            m.plot_parameters()
            plt.show()

    def test_no_trend(self):
        log.info("testing: No-Trend")
        df = pd.read_csv(PEYTON_FILE)
        m = NeuralProphet(
            growth="off",
            yearly_seasonality=False,
            weekly_seasonality=False,
            daily_seasonality=False,
            epochs=EPOCHS,
        )
        # m.highlight_nth_step_ahead_of_each_forecast(m.n_forecasts)
        metrics_df = m.fit(df, freq="D", validate_each_epoch=True)
        future = m.make_future_dataframe(df, future_periods=60, n_historic_predictions=60)

        forecast = m.predict(df=future)
        if self.plot:
            m.plot(forecast)
            m.plot_components(forecast)
            m.plot_parameters()
            plt.show()

    def test_seasons(self):
        log.info("testing: Seasonality")
        df = pd.read_csv(PEYTON_FILE)
        # m = NeuralProphet(n_lags=60, n_changepoints=10, n_forecasts=30, verbose=True)
        m = NeuralProphet(
            yearly_seasonality=8,
            weekly_seasonality=4,
            # daily_seasonality=False,
            seasonality_mode="additive",
            # seasonality_mode="multiplicative",
            seasonality_reg=1,
            epochs=EPOCHS,
        )
        metrics_df = m.fit(df, freq="D", validate_each_epoch=True)
        future = m.make_future_dataframe(df, n_historic_predictions=len(df), future_periods=365)
        forecast = m.predict(df=future)
        log.debug("SUM of yearly season params: {}".format(sum(abs(m.model.season_params["yearly"].data.numpy()))))
        log.debug("SUM of weekly season params: {}".format(sum(abs(m.model.season_params["weekly"].data.numpy()))))
        log.debug("season params: {}".format(m.model.season_params.items()))

        if self.plot:
            m.plot(forecast)
            # m.plot_components(forecast)
            m.plot_parameters()
            plt.show()

    def test_custom_seasons(self):
        log.info("testing: Custom Seasonality")
        df = pd.read_csv(PEYTON_FILE)
        # m = NeuralProphet(n_lags=60, n_changepoints=10, n_forecasts=30, verbose=True)
        other_seasons = False
        m = NeuralProphet(
            yearly_seasonality=other_seasons,
            weekly_seasonality=other_seasons,
            daily_seasonality=other_seasons,
            seasonality_mode="additive",
            # seasonality_mode="multiplicative",
            seasonality_reg=1,
            epochs=EPOCHS,
        )
        m = m.add_seasonality(name="biannual", period=730, fourier_order=5)
        log.debug("seasonalities: {}".format(m.season_config.periods))
        metrics_df = m.fit(df, freq="D", validate_each_epoch=True)
        future = m.make_future_dataframe(df, n_historic_predictions=len(df), future_periods=30)
        forecast = m.predict(df=future)
        log.debug("season params: {}".format(m.model.season_params.items()))

        if self.plot:
            m.plot(forecast)
            # m.plot_components(forecast)
            m.plot_parameters()
            plt.show()

    def test_ar_net(self):
        log.info("testing: AR-Net")
        df = pd.read_csv(PEYTON_FILE)
        m = NeuralProphet(
            n_forecasts=7,
            n_lags=14,
            # ar_sparsity=0.01,
            # num_hidden_layers=0,
            num_hidden_layers=2,
            d_hidden=64,
            # yearly_seasonality=False,
            # weekly_seasonality=False,
            # daily_seasonality=False,
            epochs=EPOCHS,
        )
        m.highlight_nth_step_ahead_of_each_forecast(m.n_forecasts)
        metrics_df = m.fit(df, freq="D", validate_each_epoch=True)
        future = m.make_future_dataframe(df, n_historic_predictions=len(df) - m.n_lags)
        forecast = m.predict(df=future)
        if self.plot:
            m.plot_last_forecast(forecast, include_previous_forecasts=3)
            m.plot(forecast)
            m.plot_components(forecast)
            m.plot_parameters()
            plt.show()

    def test_lag_reg(self):
        log.info("testing: Lagged Regressors")
        df = pd.read_csv(PEYTON_FILE)
        m = NeuralProphet(
            n_forecasts=3,
            n_lags=7,
            ar_sparsity=0.1,
            # num_hidden_layers=2,
            # d_hidden=64,
            # yearly_seasonality=False,
            # weekly_seasonality=False,
            # daily_seasonality=False,
            epochs=EPOCHS,
        )
        if m.n_lags > 0:
            df["A"] = df["y"].rolling(7, min_periods=1).mean()
            df["B"] = df["y"].rolling(30, min_periods=1).mean()
            m = m.add_lagged_regressor(name="A")
            m = m.add_lagged_regressor(name="B", only_last_value=True)

            # m.highlight_nth_step_ahead_of_each_forecast(m.n_forecasts)
        metrics_df = m.fit(df, freq="D", validate_each_epoch=True)
        future = m.make_future_dataframe(df, n_historic_predictions=365)
        forecast = m.predict(future)

        if self.plot:
            # print(forecast.to_string())
            m.plot_last_forecast(forecast, include_previous_forecasts=10)
            m.plot(forecast)
            m.plot_components(forecast)
            m.plot_parameters()
            plt.show()

    def test_events(self):
        log.info("testing: Events")
        df = pd.read_csv(PEYTON_FILE)
        playoffs = pd.DataFrame(
            {
                "event": "playoff",
                "ds": pd.to_datetime(
                    [
                        "2008-01-13",
                        "2009-01-03",
                        "2010-01-16",
                        "2010-01-24",
                        "2010-02-07",
                        "2011-01-08",
                        "2013-01-12",
                        "2014-01-12",
                        "2014-01-19",
                        "2014-02-02",
                        "2015-01-11",
                        "2016-01-17",
                        "2016-01-24",
                        "2016-02-07",
                    ]
                ),
            }
        )
        superbowls = pd.DataFrame(
            {
                "event": "superbowl",
                "ds": pd.to_datetime(["2010-02-07", "2014-02-02", "2016-02-07"]),
            }
        )
        events_df = pd.concat((playoffs, superbowls))

        m = NeuralProphet(
            n_lags=5,
            n_forecasts=30,
            yearly_seasonality=False,
            weekly_seasonality=False,
            daily_seasonality=False,
            epochs=EPOCHS,
        )
        # set event windows
        m = m.add_events(
            ["superbowl", "playoff"], lower_window=-1, upper_window=1, mode="multiplicative", regularization=0.5
        )

        # add the country specific holidays
        m = m.add_country_holidays("US", mode="additive", regularization=0.5)

        history_df = m.create_df_with_events(df, events_df)
        metrics_df = m.fit(history_df, freq="D")

        # create the test data
        history_df = m.create_df_with_events(df.iloc[100:500, :].reset_index(drop=True), events_df)
        future = m.make_future_dataframe(
            df=history_df, events_df=events_df, future_periods=30, n_historic_predictions=3
        )
        forecast = m.predict(df=future)
        log.debug("Event Parameters:: {}".format(m.model.event_params))
        if self.plot:
            m.plot_components(forecast)
            m.plot(forecast)
            m.plot_parameters()
            plt.show()

    def test_future_reg(self):
        log.info("testing: Future Regressors")
        df = pd.read_csv(PEYTON_FILE)
        m = NeuralProphet(
            n_forecasts=1,
            n_lags=0,
            epochs=EPOCHS,
        )

        df["A"] = df["y"].rolling(7, min_periods=1).mean()
        df["B"] = df["y"].rolling(30, min_periods=1).mean()

        m = m.add_future_regressor(name="A", regularization=0.5)
        m = m.add_future_regressor(name="B", mode="multiplicative", regularization=0.3)

        metrics_df = m.fit(df, freq="D")
        regressors_df = pd.DataFrame(data={"A": df["A"][:50], "B": df["B"][:50]})
        future = m.make_future_dataframe(
            df=df, regressors_df=regressors_df, n_historic_predictions=10, future_periods=50
        )
        forecast = m.predict(df=future)

        if self.plot:
            # print(forecast.to_string())
            # m.plot_last_forecast(forecast, include_previous_forecasts=3)
            m.plot(forecast)
            m.plot_components(forecast)
            m.plot_parameters()
            plt.show()

    def test_predict(self):
        log.info("testing: Predict")
        df = pd.read_csv(PEYTON_FILE)
        m = NeuralProphet(
            n_forecasts=3,
            n_lags=5,
            epochs=EPOCHS,
        )
        metrics_df = m.fit(df, freq="D")
        future = m.make_future_dataframe(df, future_periods=None, n_historic_predictions=len(df) - m.n_lags)
        forecast = m.predict(future)
        if self.plot:
            m.plot_last_forecast(forecast, include_previous_forecasts=10)
            m.plot(forecast)
            m.plot_components(forecast)
            m.plot_parameters()
            plt.show()

    def test_plot(self):
        log.info("testing: Plotting")
        df = pd.read_csv(PEYTON_FILE)
        m = NeuralProphet(
            n_forecasts=7,
            n_lags=14,
            # yearly_seasonality=8,
            # weekly_seasonality=4,
            epochs=EPOCHS,
        )
        metrics_df = m.fit(df, freq="D")

        m.highlight_nth_step_ahead_of_each_forecast(7)
        future = m.make_future_dataframe(df, n_historic_predictions=10)
        forecast = m.predict(future)
        m.plot(forecast)
        m.plot_last_forecast(forecast, include_previous_forecasts=10)
        m.plot_components(forecast)
        m.plot_parameters()

        m.highlight_nth_step_ahead_of_each_forecast(None)
        future = m.make_future_dataframe(df, n_historic_predictions=10)
        forecast = m.predict(future)
        m.plot(forecast)
        m.plot_last_forecast(forecast, include_previous_forecasts=10)
        m.plot_components(forecast)
        m.plot_parameters()
        if self.plot:
            plt.show()

<<<<<<< HEAD
    def test_logger(self):
        # debug_logger():
        pass

    def test_uncertainty_estimation(self):
        log.info("testing: Uncertainty Estimation")
        df = pd.read_csv(PEYTON_FILE)
        playoffs = pd.DataFrame(
            {
                "event": "playoff",
                "ds": pd.to_datetime(
                    [
                        "2008-01-13",
                        "2009-01-03",
                        "2010-01-16",
                        "2010-01-24",
                        "2010-02-07",
                        "2011-01-08",
                        "2013-01-12",
                        "2014-01-12",
                        "2014-01-19",
                        "2014-02-02",
                        "2015-01-11",
                        "2016-01-17",
                        "2016-01-24",
                        "2016-02-07",
                    ]
                ),
            }
        )
        superbowls = pd.DataFrame(
            {
                "event": "superbowl",
                "ds": pd.to_datetime(["2010-02-07", "2014-02-02", "2016-02-07"]),
            }
        )
        events_df = pd.concat((playoffs, superbowls))

        m = NeuralProphet(
            growth="discontinuous",
            n_forecasts=2,
            n_lags=3,
            epochs=100,
            quantiles=[0.5, 0.25, 0.75],
            # trend_reg=2,
            # trend_reg_threshold=True,
            # ar_sparsity=0.01,
            # seasonality_reg=10,
        )

        # # add lagged regressors
        # if m.n_lags > 0:
        #     df["A"] = df["y"].rolling(7, min_periods=1).mean()
        #     df["B"] = df["y"].rolling(30, min_periods=1).mean()
        #     m = m.add_lagged_regressor(name="A")
        #     m = m.add_lagged_regressor(name="B", only_last_value=True)
        #
        # add events
        # m = m.add_events(
        #     ["superbowl", "playoff"], lower_window=-1, upper_window=1, mode="multiplicative", regularization=0.5
        # )
        #
        # m = m.add_country_holidays("US", mode="additive", regularization=0.5)

        df["C"] = df["y"].rolling(7, min_periods=1).mean()
        df["D"] = df["y"].rolling(30, min_periods=1).mean()

        m = m.add_future_regressor(name="C", regularization=0.5)
        m = m.add_future_regressor(name="D", regularization=0.3)
        #
        # history_df = m.create_df_with_events(df, events_df)

        m.fit(
            df,
        )

        regressors_future_df = pd.DataFrame(data={"C": df["C"][:50], "D": df["D"][:50]})
        # future_df = m.make_future_dataframe(
        #     df=history_df, events_df=events_df, n_historic_predictions=10
        # )
        future_df = m.make_future_dataframe(
            df=df, events_df=events_df, regressors_df=regressors_future_df, n_historic_predictions=10
        )
        # future_df = m.make_future_dataframe(
        #     df=df, n_historic_predictions=5, future_periods=2
        # )
        forecasts = m.predict(df=future_df)
        print("hi")
        # if self.plot:
        #     # print(forecast.to_string())
        #     # m.plot_last_forecast(forecast, include_previous_forecasts=3)
        #     m.plot(forecast)
        #     m.plot_components(forecast, figsize=(10, 30))
        #     m.plot_parameters(figsize=(10, 30))
        #     plt.show()
        #
        #


def debug_logger():
    log.info("testing: Logger")
    log.setLevel("ERROR")
    log.parent.setLevel("WARNING")
    log.warning("### this WARNING should not show ###")
    log.parent.warning("this WARNING should show")
    log.error("this ERROR should show")

    log.setLevel("DEBUG")
    log.parent.setLevel("ERROR")
    log.debug("this DEBUG should show")
    log.parent.warning("### this WARNING not show ###")
    log.error("this ERROR should show")
    log.parent.error("this ERROR should show, too")
    # test existing test cases
    # test_all(log_level="DEBUG")

    # test the set_log_level function
    log.parent.setLevel("INFO")
    m = NeuralProphet(
        n_forecasts=3,
        n_lags=5,
        yearly_seasonality=False,
        weekly_seasonality=False,
        daily_seasonality=False,
        log_level="DEBUG",
        epochs=EPOCHS,
    )
    log.parent.debug("this DEBUG should show")
    m.set_log_level(log_level="WARNING")
    log.parent.debug("### this DEBUG should not show ###")
    log.parent.info("### this INFO should not show ###")
=======
    def test_air_data(self):
        log.info("TEST air_passengers.csv")
        df = pd.read_csv(AIR_FILE)
        m = NeuralProphet(
            n_changepoints=0,
            # trend_reg=1,
            yearly_seasonality=2,
            # seasonality_reg=1,
            # seasonality_mode="additive",
            seasonality_mode="multiplicative",
        )
        metrics = m.fit(df, freq="MS")
        future = m.make_future_dataframe(df, future_periods=48, n_historic_predictions=len(df) - m.n_lags)
        forecast = m.predict(future)
        m.plot(forecast)
        # m.plot_components(forecast)
        m.plot_parameters()
        if self.plot:
            plt.show()
>>>>>>> ad4d528b
<|MERGE_RESOLUTION|>--- conflicted
+++ resolved
@@ -343,10 +343,25 @@
         if self.plot:
             plt.show()
 
-<<<<<<< HEAD
-    def test_logger(self):
-        # debug_logger():
-        pass
+    def test_air_data(self):
+        log.info("TEST air_passengers.csv")
+        df = pd.read_csv(AIR_FILE)
+        m = NeuralProphet(
+            n_changepoints=0,
+            # trend_reg=1,
+            yearly_seasonality=2,
+            # seasonality_reg=1,
+            # seasonality_mode="additive",
+            seasonality_mode="multiplicative",
+        )
+        metrics = m.fit(df, freq="MS")
+        future = m.make_future_dataframe(df, future_periods=48, n_historic_predictions=len(df) - m.n_lags)
+        forecast = m.predict(future)
+        m.plot(forecast)
+        # m.plot_components(forecast)
+        m.plot_parameters()
+        if self.plot:
+            plt.show()
 
     def test_uncertainty_estimation(self):
         log.info("testing: Uncertainty Estimation")
@@ -416,9 +431,7 @@
         #
         # history_df = m.create_df_with_events(df, events_df)
 
-        m.fit(
-            df,
-        )
+        m.fit(df, freq="D")
 
         regressors_future_df = pd.DataFrame(data={"C": df["C"][:50], "D": df["D"][:50]})
         # future_df = m.make_future_dataframe(
@@ -440,59 +453,4 @@
         #     m.plot_parameters(figsize=(10, 30))
         #     plt.show()
         #
-        #
-
-
-def debug_logger():
-    log.info("testing: Logger")
-    log.setLevel("ERROR")
-    log.parent.setLevel("WARNING")
-    log.warning("### this WARNING should not show ###")
-    log.parent.warning("this WARNING should show")
-    log.error("this ERROR should show")
-
-    log.setLevel("DEBUG")
-    log.parent.setLevel("ERROR")
-    log.debug("this DEBUG should show")
-    log.parent.warning("### this WARNING not show ###")
-    log.error("this ERROR should show")
-    log.parent.error("this ERROR should show, too")
-    # test existing test cases
-    # test_all(log_level="DEBUG")
-
-    # test the set_log_level function
-    log.parent.setLevel("INFO")
-    m = NeuralProphet(
-        n_forecasts=3,
-        n_lags=5,
-        yearly_seasonality=False,
-        weekly_seasonality=False,
-        daily_seasonality=False,
-        log_level="DEBUG",
-        epochs=EPOCHS,
-    )
-    log.parent.debug("this DEBUG should show")
-    m.set_log_level(log_level="WARNING")
-    log.parent.debug("### this DEBUG should not show ###")
-    log.parent.info("### this INFO should not show ###")
-=======
-    def test_air_data(self):
-        log.info("TEST air_passengers.csv")
-        df = pd.read_csv(AIR_FILE)
-        m = NeuralProphet(
-            n_changepoints=0,
-            # trend_reg=1,
-            yearly_seasonality=2,
-            # seasonality_reg=1,
-            # seasonality_mode="additive",
-            seasonality_mode="multiplicative",
-        )
-        metrics = m.fit(df, freq="MS")
-        future = m.make_future_dataframe(df, future_periods=48, n_historic_predictions=len(df) - m.n_lags)
-        forecast = m.predict(future)
-        m.plot(forecast)
-        # m.plot_components(forecast)
-        m.plot_parameters()
-        if self.plot:
-            plt.show()
->>>>>>> ad4d528b
+        #